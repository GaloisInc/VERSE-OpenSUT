# This is a basic workflow to help you get started with Actions

name: Code Verification CI

# Controls when the workflow will run
on:
  # Triggers the workflow on push or pull request events but only for the develop branch
  push:

  # Allows you to run this workflow manually from the Actions tab
  #workflow_dispatch:

# A workflow run is made up of one or more jobs that can run sequentially or in parallel
jobs:

  mps-verify-cn:
    runs-on: ubuntu-22.04
    steps:
      - name: Checkout repository and submodules
        uses: actions/checkout@v4
      - name: Prove MPS Components
        uses: addnab/docker-run-action@v3
        with:
          image: ghcr.io/rems-project/cerberus/cn:release
          registry: ghcr.io
          options: -v ${{ github.workspace }}:/data
          # This action seems to override the docker image entrypoint, as a result
          # we need to run "eval `opam env`" first
          # Use `>` so newlines will be replaced with spaces
          run: >
            eval `opam env` &&
            cd components/mission_protection_system/src &&
            make -f cn.mk proofs

  mps-verify-frama-c:
    runs-on: ubuntu-22.04
    steps:
      - name: Checkout repository and submodules
        uses: actions/checkout@v4
      - name: Prove MPS Components
        uses: tj-actions/docker-run@v2
        with:
          image: framac/frama-c:dev
          options: -v ${{ github.workspace }}:/work -w /work
<<<<<<< HEAD
          run: |
            apt-get update && apt-get install -y z3
            why3 config detect
            cd components/mission_protection_system/src
            mkdir -p /tmp/wp-session/script
            mkdir -p /tmp/wp-session/cache
=======
          args: >
            cd components/mission_protection_system/src &&
            mkdir -p /tmp/wp-session/script &&
            mkdir -p /tmp/wp-session/cache &&
>>>>>>> 03770694
            make -f frama_c.mk proofs

  secure-boot-verify-cn:
    runs-on: ubuntu-22.04
    steps:
      - name: Checkout repository and submodules
        uses: actions/checkout@v4
      - name: Prove secure boot
        uses: addnab/docker-run-action@v3
        with:
          image: ghcr.io/rems-project/cerberus/cn:release
          registry: ghcr.io
          options: -v ${{ github.workspace }}:/data
          # This action seems to override the docker image entrypoint, as a result
          # we need to run "eval `opam env`" first
          # Use `>` so newlines will be replaced with spaces
          run: >
            eval `opam env` &&
            cd components/platform_crypto/shave_trusted_boot &&
            make cn_proof

  mission-key-management-verify-cn:
    runs-on: ubuntu-22.04
    steps:
      - name: Checkout repository and submodules
        uses: actions/checkout@v4
      - name: Prove mission key management 
        uses: addnab/docker-run-action@v3
        with:
          image: ghcr.io/rems-project/cerberus/cn@sha256:57f9f894e1ba436941dac692efba85f9b2611460388c98a2f6d355f10b511e6c
          registry: ghcr.io
          options: -v ${{ github.workspace }}:/data
          # This action seems to override the docker image entrypoint, as a result
          # we need to run "eval `opam env`" first
          # Use `>` so newlines will be replaced with spaces
          run: >
            eval `opam env` &&
            cd components/mission_key_management &&
            make cn_proof

  mission-key-management-test-cn:
    runs-on: ubuntu-22.04
    steps:
      - name: Checkout repository and submodules
        uses: actions/checkout@v4
      - name: Property-based testing on mission key management 
        uses: addnab/docker-run-action@v3
        with:
          image: ghcr.io/rems-project/cerberus/cn@sha256:57f9f894e1ba436941dac692efba85f9b2611460388c98a2f6d355f10b511e6c
          registry: ghcr.io
          options: -v ${{ github.workspace }}:/data
          # This action seems to override the docker image entrypoint, as a result
          # we need to run "eval `opam env`" first
          # Use `>` so newlines will be replaced with spaces
          run: >
            eval `opam env` &&
            cd components/mission_key_management &&
            make cn_test<|MERGE_RESOLUTION|>--- conflicted
+++ resolved
@@ -42,19 +42,10 @@
         with:
           image: framac/frama-c:dev
           options: -v ${{ github.workspace }}:/work -w /work
-<<<<<<< HEAD
-          run: |
-            apt-get update && apt-get install -y z3
-            why3 config detect
-            cd components/mission_protection_system/src
-            mkdir -p /tmp/wp-session/script
-            mkdir -p /tmp/wp-session/cache
-=======
           args: >
             cd components/mission_protection_system/src &&
             mkdir -p /tmp/wp-session/script &&
             mkdir -p /tmp/wp-session/cache &&
->>>>>>> 03770694
             make -f frama_c.mk proofs
 
   secure-boot-verify-cn:
