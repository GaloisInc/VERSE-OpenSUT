--- conflicted
+++ resolved
@@ -69,9 +69,6 @@
     take i = each(u64 j; j >= 0u64 && j < n) {Block<uint8_t>(array_shift<uint8_t>(return, j))};
 $*/
 
-<<<<<<< HEAD
-void *_realloc(void *ptr, size_t size);
-=======
 /*$
 // Option type used in MallocResult() predicate to represent the result of a 
 // malloc() call that can fail. This can be removed once CN supports a real 
@@ -106,6 +103,7 @@
 requires true;
 ensures  take Out = MallocResult(return, n);
 $*/
->>>>>>> 03770694
+
+void *_realloc(void *ptr, size_t size);
 
 #endif // CN_MEMCPY_H_